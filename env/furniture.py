--- conflicted
+++ resolved
@@ -1145,100 +1145,8 @@
         Step function for continuous control, like Sawyer and Baxter
         """
         connect = action[-1]
-<<<<<<< HEAD
-        if self._control_type == "ik":
-            for qvel_addr in self._ref_joint_vel_indexes:
-                self.sim.data.qvel[qvel_addr] = 0.0
-            self.sim.forward()
-
-            if self._agent_type in ["Sawyer", "Panda", "Jaco", "HDT"]:
-                action[:3] = action[:3] * self._move_speed
-                action[:3] = [-action[1], action[0], action[2]]
-                gripper_pos = self.sim.data.get_body_xpos("right_hand")
-                d_pos = self._bounded_d_pos(action[:3], gripper_pos)
-                self._initial_right_hand_quat = T.euler_to_quat(
-                    action[3:6] * self._rotate_speed, self._initial_right_hand_quat
-                )
-                d_quat = T.quat_multiply(
-                    T.quat_inverse(self._right_hand_quat), self._initial_right_hand_quat
-                )
-                gripper_dis = action[-2]
-                action = np.concatenate([d_pos, d_quat, [gripper_dis]])
-
-            elif self._agent_type == "Baxter":
-                action[:3] = action[:3] * self._move_speed
-                action[:3] = [-action[1], action[0], action[2]]
-                action[6:9] = action[6:9] * self._move_speed
-                action[6:9] = [-action[7], action[6], action[8]]
-                right_gripper_pos = self.sim.data.get_body_xpos("right_hand")
-                right_d_pos = self._bounded_d_pos(action[:3], right_gripper_pos)
-                self._initial_right_hand_quat = T.euler_to_quat(
-                    action[3:6] * self._rotate_speed, self._initial_right_hand_quat
-                )
-                right_d_quat = T.quat_multiply(
-                    T.quat_inverse(self._right_hand_quat), self._initial_right_hand_quat
-                )
-
-                right_gripper_dis = action[-3]
-                left_gripper_pos = self.sim.data.get_body_xpos("left_hand")
-                left_d_pos = self._bounded_d_pos(action[6:9], left_gripper_pos)
-                self._initial_left_hand_quat = T.euler_to_quat(
-                    action[9:12] * self._rotate_speed, self._initial_left_hand_quat
-                )
-                left_d_quat = T.quat_multiply(
-                    T.quat_inverse(self._left_hand_quat), self._initial_left_hand_quat
-                )
-                left_gripper_dis = action[-2]
-                action = np.concatenate(
-                    [
-                        right_d_pos,
-                        right_d_quat,
-                        left_d_pos,
-                        left_d_quat,
-                        [right_gripper_dis, left_gripper_dis],
-                    ]
-                )
-
-            input_1 = self._make_input(action[:7], self._right_hand_quat)
-            if self._agent_type in ["Sawyer", "Panda"]:
-                velocities = self._controller.get_control(**input_1)
-                low_action = np.concatenate([velocities, action[7:8]])
-            elif self._agent_type == "Jaco":
-                velocities = self._controller.get_control(**input_1)
-                low_action = np.concatenate([velocities] + [action[7:]] * 3)
-            elif self._agent_type == "HDT":
-                velocities = self._controller.get_control(**input_1)
-                low_action = np.concatenate([velocities] + [action[7:]] * 3)                
-            elif self._agent_type == "Baxter":
-                input_2 = self._make_input(action[7:14], self._left_hand_quat)
-                velocities = self._controller.get_control(input_1, input_2)
-                low_action = np.concatenate([velocities, action[14:16]])
-            else:
-                raise Exception(
-                    "Only Sawyer, Panda, Jaco, HDT, Baxter robot environments are supported for IK "
-                    "control currently."
-                )
-
-            # keep trying to reach the target in a closed-loop
-            ctrl = self._setup_action(low_action)
-            for i in range(self._action_repeat):
-                self._do_simulation(ctrl)
-
-                if i + 1 < self._action_repeat:
-                    velocities = self._controller.get_control()
-                    if self._agent_type in ["Sawyer", "Panda"]:
-                        low_action = np.concatenate([velocities, action[7:]])
-                    elif self._agent_type == "Jaco":
-                        low_action = np.concatenate([velocities] + [action[7:]] * 3)
-                    elif self._agent_type == "HDT":
-                        low_action = np.concatenate([velocities] + [action[7:]] * 3)
-                    elif self._agent_type == "Baxter":
-                        low_action = np.concatenate([velocities, action[14:]])
-                    ctrl = self._setup_action(low_action)
-=======
         if self._control_type in ["ik", "ik_quaternion"]:
             self._do_ik_step(action)
->>>>>>> 90f63dc4
 
         elif self._control_type == "torque":
             self._do_simulation(action)
@@ -1721,21 +1629,8 @@
         Initializes robot posision with random noise perturbation
         """
         noise = self._init_random(self.mujoco_robot.init_qpos.shape, "agent")
-<<<<<<< HEAD
-        if self._agent_type in ["Sawyer", "Panda", "Jaco", "HDT"]:
-            self.sim.data.qpos[self._ref_joint_pos_indexes] = (
-                self.mujoco_robot.init_qpos + noise
-            )
-            self.sim.data.qpos[
-                self._ref_gripper_joint_pos_indexes
-            ] = self.gripper.init_qpos  # open
-
-        elif self._agent_type == "Baxter":
-            self.sim.data.qpos[self._ref_joint_pos_indexes] = (
-=======
-        if self._agent_type in ["Sawyer", "Panda", "Jaco", "Baxter"]:
+        if self._agent_type in ["Sawyer", "Panda", "Jaco", "HDT", "Baxter"]:
             self.sim.data.qpos[self._ref_joint_pos_indexes_all] = (
->>>>>>> 90f63dc4
                 self.mujoco_robot.init_qpos + noise
             )
             for arm in self._arms:
@@ -2319,32 +2214,6 @@
                 init_origin()
                 continue
 
-<<<<<<< HEAD
-            # action space is 7 dim per controller (3 xyz, 3 euler, 1 sel)
-            # and then one more dim for connect
-            if self._agent_type == "Cursor":
-                action = np.hstack(
-                    [
-                        d_p1[:6],
-                        [flag[0]],
-                        np.zeros_like(action[:6]),
-                        [flag[1], action[7]],
-                    ]
-                )
-            elif self._agent_type in ["Sawyer", "Panda", "Jaco", "HDT"]:
-                action[:6] = d_p1[:6]
-                action = action[:8]
-                action[6] = flag[0]
-            elif self._agent_type == "Baxter":
-                d_p1[:3] *= 100
-                d_p2[:3] *= 100
-                d_p1[3] = 0
-                d_p2[3] = 0
-                action = np.hstack([d_p1[:6], d_p2[:6], [flag[0], flag[1], action[7]]])
-                print("*** R: " + str(d_p1[:6]) + "  L: " + str(d_p2[:6]))
-
-            print("Take action: " + str(action[:6]))
-=======
             action_items = []
             for arm in self._arms:
                 action_items.append(action_pos[arm])
@@ -2360,7 +2229,6 @@
             action = np.clip(action, -1.0, 1.0)
 
             print(str(t) + " Take action: " + str(action))
->>>>>>> 90f63dc4
             ob, reward, done, info = self.step(action)
 
             if self._record_vid:
@@ -2486,13 +2354,8 @@
                                 [flag[1], action[7]],
                             ]
                         )
-<<<<<<< HEAD
-                elif self._control_type == "ik":
+                elif self._control_type in ["ik", "position_orientation"]:
                     if self._agent_type in ["Sawyer", "Panda", "Jaco", "HDT"]:
-=======
-                elif self._control_type in ["ik", "position_orientation"]:
-                    if self._agent_type in ["Sawyer", "Panda", "Jaco"]:
->>>>>>> 90f63dc4
                         action = action[:8]
                         action[6] = flag[0]
                     elif self._agent_type == "Baxter":
@@ -2823,7 +2686,7 @@
         self.sim.forward()
 
         if self._control_type == "ik":
-            if self._agent_type in ["Sawyer", "Panda", "Jaco"]:
+            if self._agent_type in ["Sawyer", "Panda", "Jaco", "HDT"]:
                 action[:3] = action[:3] * self._move_speed
                 action[:3] = [-action[1], action[0], action[2]]
                 gripper_pos = self.sim.data.get_body_xpos("right_hand")
@@ -2878,13 +2741,16 @@
             elif self._agent_type == "Jaco":
                 velocities = self._controller.get_control(**input_1)
                 low_action = np.concatenate([velocities] + [action[7:]] * 3)
+            elif self._agent_type == "HDT":
+                velocities = self._controller.get_control(**input_1)
+                low_action = np.concatenate([velocities] + [action[7:]] * 3)                
             elif self._agent_type == "Baxter":
                 input_2 = self._make_input(action[7:14], self._left_hand_quat)
                 velocities = self._controller.get_control(input_1, input_2)
                 low_action = np.concatenate([velocities, action[14:16]])
             else:
                 raise Exception(
-                    "Only Sawyer, Panda, Jaco, Baxter robot environments are supported for IK "
+                    "Only Sawyer, Panda, Jaco, HDT, Baxter robot environments are supported for IK "
                     "control currently."
                 )
 
@@ -2899,6 +2765,8 @@
                         low_action = np.concatenate([velocities, action[7:]])
                     elif self._agent_type == "Jaco":
                         low_action = np.concatenate([velocities] + [action[7:]] * 3)
+                    elif self._agent_type == "HDT":
+                        low_action = np.concatenate([velocities] + [action[7:]] * 3)                        
                     elif self._agent_type == "Baxter":
                         low_action = np.concatenate([velocities, action[14:]])
                     ctrl = self._setup_action(low_action)
@@ -2939,13 +2807,16 @@
             elif self._agent_type == "Jaco":
                 velocities = self._controller.get_control(**input_1)
                 low_action = np.concatenate([velocities] + [gripper_action] * 3)
+            elif self._agent_type == "HDT":
+                velocities = self._controller.get_control(**input_1)
+                low_action = np.concatenate([velocities] + [gripper_action] * 3)                
             elif self._agent_type == "Baxter":
                 input_2 = self._make_input(action[7:14], self._left_hand_quat)
                 velocities = self._controller.get_control(input_1, input_2)
                 low_action = np.concatenate([velocities, gripper_action])
             else:
                 raise Exception(
-                    "Only Sawyer, Panda, Jaco, Baxter robot environments are supported for IK "
+                    "Only Sawyer, Panda, Jaco, HDT, Baxter robot environments are supported for IK "
                     "control currently."
                 )
 
@@ -2960,6 +2831,8 @@
                         low_action = np.concatenate([velocities, gripper_action])
                     elif self._agent_type == "Jaco":
                         low_action = np.concatenate([velocities] + [gripper_action] * 3)
+                    elif self._agent_type == "HDT":
+                        low_action = np.concatenate([velocities] + [gripper_action] * 3)                        
                     elif self._agent_type == "Baxter":
                         low_action = np.concatenate([velocities, gripper_action])
                     ctrl = self._setup_action(low_action)
@@ -2968,7 +2841,7 @@
         """
         Take multiple physics simulation steps, bounded by self._control_timestep
         """
-        if self._agent_type in ["Sawyer", "Panda", "Jaco"]:
+        if self._agent_type in ["Sawyer", "Panda", "Jaco", "HDT"]:
             action[:3] = action[:3] * self._move_speed
             action[:3] = [-action[1], action[0], action[2]]
         elif self._agent_type == "Baxter":
@@ -3009,13 +2882,8 @@
         """
         Returns the cursor positions
         """
-<<<<<<< HEAD
         if self._agent_type in ["Sawyer", "Panda", "Jaco", "HDT", "Baxter"]:
-            return self.sim.data.site_xpos[self.eef_site_id]
-=======
-        if self._agent_type in ["Sawyer", "Panda", "Jaco", "Baxter"]:
             return self.sim.data.site_xpos[self.eef_site_id["right"]]
->>>>>>> 90f63dc4
         elif self._agent_type == "Cursor":
             if name:
                 return self._get_pos(name)
