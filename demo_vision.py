"""
Vision demo for the IKEA furniture assembly environment.
It will show the user the various observation options available
to the environment. The video generation can be RAM heavy, so
decrease --screen_width and --screen_height if it crashes.
"""

import argparse
import pickle

import numpy as np
from tqdm import tqdm

from env import make_env
from env.image_utils import color_segmentation
from env.models import agent_names, background_names, furniture_name2id, furniture_names
from util import parse_demo_file_name, str2bool
from util.video_recorder import VideoRecorder

# available agents
agent_names

# available furnitures
furniture_names

# available background scenes
background_names


def argsparser():
    """
    Returns argument parser for furniture assembly environment.
    """
    parser = argparse.ArgumentParser("Demo for IKEA Furniture Assembly Environment")
    parser.add_argument("--seed", type=int, default=123)
    parser.add_argument("--debug", type=str2bool, default=False)

    import config.furniture as furniture_config

    furniture_config.add_argument(parser)

    args = parser.parse_args()
    return args


def main(args):
    """
    Inputs type of agent, observation types and simulates the environment.
    """
    print(
        "The observation tutorial will show you the various observation configurations available."
    )

    background_name = background_names[1]

    # load demo file for playback
    demo = args.load_demo = input(
        "Input path to demo file, such as demos/Sawyer_toy_table_0000.pkl: "
    )
    if demo == "":
        demo = args.load_demo = "demos/Sawyer_toy_table_0000.pkl"

    agent_name, furniture_name = parse_demo_file_name(demo)
    furniture_id = furniture_name2id[furniture_name]
    # choose viewpoints
    print()
    print("How many viewpoints?\n")
    try:
        s = k = int(input("Put 1,2 or 3: "))
    except:
        print("Input is not valid. Use 1 by default.")
        k = 1
    args.camera_ids = [x for x in range(k)]

    # choose robot observation
    print()
    print("Include robot observation?\n")
    try:
        s = input("Put 1 for True or 0 for False: ")
        k = int(s) == 1
    except:
        print("Input is not valid. Use 0 by default.")
        k = False

    args.robot_ob = k

    # choose furniture observation
    print()
    print("Include furniture observation?\n")
    try:
        s = input("Put 1 for True or 0 for False: ")
        k = int(s) == 1
    except:
        print("Input is not valid. Use 0 by default.")
        k = False

    args.object_ob = k

    # choose segmentation
    print()
    print("Use segmentation?\n")
    try:
        s = input("Put 1 for True or 0 for False: ")
        k = int(s) == 1
    except:
        print("Input is not valid. Use 0 by default.")
        k = False

    use_seg = k

    # choose depth
    print()
    print("Use depth map?\n")
    try:
        s = input("Put 1 for True or 0 for False: ")
        k = int(s) == 1
    except:
        print("Input is not valid. Use 0 by default.")
        k = False

    use_depth = k

    # set parameters for the environment (env, furniture_id, background)
    env_name = "Furniture{}Env".format(agent_name)
    args.env = env_name
    args.furniture_id = furniture_id
    args.background = background_name

    print()
    print(
        "Creating environment (robot: {}, furniture: {}, background: {})".format(
            env_name, furniture_name, background_name
        )
    )

    # make environment with rgb, depth map, and segmentation
    args.depth_ob = True
    args.segmentation_ob = True

    # make environment following arguments
    env = make_env(env_name, args)
    ob = env.reset(args.furniture_id, args.background)

    # tell user about environment observation space
    print("-" * 80)
    print("Observation configuration:")
    print(f"Robot ob: {args.robot_ob}, Furniture ob: {args.object_ob}")
    print(f"Depth Map: {use_depth}, Segmentation Map: {use_seg}")
    print()
    print("Observation Space:\n")
    print(
        "The observation space is a dictionary. For furniture (object) observations, it is "
        + "a multiple of 7 because each part has 3 dims for position and 4 dims for quaternion. "
        + "The robot_ob is dependent on the agent, and contains position, velocity, or angles of "
        + "the current robot.\n"
    )
    print(env.observation_space)
    print()
    input("Type anything to record an episode's visual observations")

    # run the trajectory, save the video
    rgb_frames = []
    depth_frames = []
    seg_frames = []

    # load demo from pickle file
    with open(env._load_demo, "rb") as f:
        demo = pickle.load(f)
        all_qpos = demo["qpos"]

    # playback
    for qpos in tqdm(all_qpos, desc="Recording Demo"):
        # set furniture part positions
        for i, body in enumerate(env._object_names):
            pos = qpos[body][:3]
            quat = qpos[body][3:]
            env._set_qpos(body, pos, quat)
            env._stop_object(body, gravity=0)
        # set robot positions
<<<<<<< HEAD
        if env._agent_type in ["Sawyer", "Panda", "Jaco", "HDT"]:
            env.sim.data.qpos[env._ref_joint_pos_indexes] = qpos["qpos"]
            env.sim.data.qpos[env._ref_gripper_joint_pos_indexes] = qpos["l_gripper"]
=======
        if env._agent_type in ["Sawyer", "Panda", "Jaco"]:
            env.sim.data.qpos[env._ref_joint_pos_indexes_all] = qpos["qpos"]
            env.sim.data.qpos[env._ref_gripper_joint_pos_indexes["right"]] = qpos["l_gripper"]
>>>>>>> 90f63dc4
        elif env._agent_type == "Baxter":
            env.sim.data.qpos[env._ref_joint_pos_indexes_all] = qpos["qpos"]
            env.sim.data.qpos[env._ref_gripper_joint_pos_indexes["right"]] = qpos[
                "r_gripper"
            ]
            env.sim.data.qpos[env._ref_gripper_joint_pos_indexes["left"]] = qpos[
                "l_gripper"
            ]
        elif env._agent_type == "Cursor":
            env._set_pos("cursor0", qpos["cursor0"])
            env._set_pos("cursor1", qpos["cursor1"])

        env.sim.forward()
        env._update_unity()

        img, depth = env.render("rgbd_array")
        seg = np.array([color_segmentation(x) for x in env.render("segmentation")])
        # print('rgb_frames', img.shape, 'depth_frames', depth.shape, 'seg_frames', seg.shape)
        if img.ndim == 4:
            if len(img) > 1:
                img = np.concatenate(img, axis=1)
            else:
                img = img[0]
        if depth.ndim == 4:
            if len(depth) > 1:
                depth = np.concatenate(depth, axis=1)
            else:
                depth = depth[0]
        if seg.ndim == 4:
            if len(seg) > 1:
                seg = np.concatenate(seg, axis=1)
            else:
                seg = seg[0]
        rgb_frames.append(img)
        depth_frames.append(depth)
        seg_frames.append(seg)

    env.close()

    # concatenate available observation frames together and render video
    wide_frames = []
    L = max(len(rgb_frames), len(rgb_frames), len(seg_frames))
    for l in range(L):
        rgb = rgb_frames[l]
        f = [rgb * 255]
        if use_depth:
            depth = depth_frames[l]
            f.append(depth * 255)
        if use_seg:
            seg = seg_frames[l]
            f.append(seg)
        wide = np.concatenate(f, axis=0)
        wide_frames.append(wide)

    vr = VideoRecorder()
    vr._frames = wide_frames
    vr.close("observations.mp4")


if __name__ == "__main__":
    args = argsparser()
    main(args)<|MERGE_RESOLUTION|>--- conflicted
+++ resolved
@@ -177,15 +177,9 @@
             env._set_qpos(body, pos, quat)
             env._stop_object(body, gravity=0)
         # set robot positions
-<<<<<<< HEAD
         if env._agent_type in ["Sawyer", "Panda", "Jaco", "HDT"]:
             env.sim.data.qpos[env._ref_joint_pos_indexes] = qpos["qpos"]
             env.sim.data.qpos[env._ref_gripper_joint_pos_indexes] = qpos["l_gripper"]
-=======
-        if env._agent_type in ["Sawyer", "Panda", "Jaco"]:
-            env.sim.data.qpos[env._ref_joint_pos_indexes_all] = qpos["qpos"]
-            env.sim.data.qpos[env._ref_gripper_joint_pos_indexes["right"]] = qpos["l_gripper"]
->>>>>>> 90f63dc4
         elif env._agent_type == "Baxter":
             env.sim.data.qpos[env._ref_joint_pos_indexes_all] = qpos["qpos"]
             env.sim.data.qpos[env._ref_gripper_joint_pos_indexes["right"]] = qpos[
