import argparse

import config.furniture as furniture_config
from util import str2bool


def create_parser(env=None):
    """
    Creates the argparser.  Use this to add additional arguments
    to the parser later.
    """
    parser = argparse.ArgumentParser(
        "IKEA Furniture Assembly Environment",
        formatter_class=argparse.ArgumentDefaultsHelpFormatter,
    )

    # environment
    parser.add_argument(
        "--env",
        type=str,
<<<<<<< HEAD
        default=env if env else "FurnitureBaxterEnv",
        choices=[
            "FurnitureBaxterEnv",
            "FurnitureSawyerEnv",
            "FurnitureCursorEnv",
            "FurnitureBaxterBlockEnv",
            "FurnitureCursorToyTableEnv",
            "FurnitureSawyerToyTableEnv",
            "FurnitureSaywerPlaceEnv",
            "FurnitureSawyerPickEnv",
            "FurnitureSawyerGenEnv",
            "FurnitureBaxterToyTableEnv",
            "FurnitureHDTPickEnv"
        ],
=======
        default=env if env is not None else "furniture-baxter-flip-v0",
>>>>>>> 90f63dc4
        help="Environment name",
    )

    args, unparsed = parser.parse_known_args()

    # furniture config
    furniture_config.add_argument(parser)

    env_config = get_env_specific_argument(args.env)
    if env_config:
        env_config.add_argument(parser)

    parser.add_argument("--seed", type=int, default=123, help="random seed")
    parser.add_argument("--debug", type=str2bool, default=False)

    return parser


def get_env_specific_argument(env):
    f = None

    if env == "FurnitureCursorToyTableEnv":
        import config.furniture_cursor_toytable as f

    elif env == "FurnitureSawyerToyTableEnv":
        import config.furniture_sawyer_toytable as f

    elif env == "FurnitureSawyerPlaceEnv":
        import config.furniture_sawyer_place as f

    elif env == "FurnitureSawyerPickEnv":
        import config.furniture_sawyer_pick as f

    elif env == "FurnitureHDTPickEnv":
        import config.furniture_hdt_pick as f

    return f


def argparser():
    """
    Directly parses the arguments
    """
    parser = create_parser()
    args, unparsed = parser.parse_known_args()

    return args, unparsed<|MERGE_RESOLUTION|>--- conflicted
+++ resolved
@@ -18,24 +18,7 @@
     parser.add_argument(
         "--env",
         type=str,
-<<<<<<< HEAD
-        default=env if env else "FurnitureBaxterEnv",
-        choices=[
-            "FurnitureBaxterEnv",
-            "FurnitureSawyerEnv",
-            "FurnitureCursorEnv",
-            "FurnitureBaxterBlockEnv",
-            "FurnitureCursorToyTableEnv",
-            "FurnitureSawyerToyTableEnv",
-            "FurnitureSaywerPlaceEnv",
-            "FurnitureSawyerPickEnv",
-            "FurnitureSawyerGenEnv",
-            "FurnitureBaxterToyTableEnv",
-            "FurnitureHDTPickEnv"
-        ],
-=======
         default=env if env is not None else "furniture-baxter-flip-v0",
->>>>>>> 90f63dc4
         help="Environment name",
     )
 
